--- conflicted
+++ resolved
@@ -34,1741 +34,8 @@
 //!
 //! See [`store`] for how to actually make a new storage backend.
 //!
-<<<<<<< HEAD
-//! This is done in a separate dataflow because it needs a unique
-//! epoch definition: we need to know when we're done reading all
-//! recovery data, which would be impossible if we re-used the epoch
-//! definition from the backed up dataflow (because that would mean it
-//! completed).
-//!
-//! Once we have the resume epoch, we know what previously backed up
-//! data is relevant (and not too new) and can start loading that onto
-//! each worker.
-//!
-//! A second separate dataflow does this loading. Each resume worker
-//! is assigned to read all state _before_ the resume epoch. We read
-//! all [`StateUpdate`]s for each worker and the final update is
-//! loaded into maps by [`StepId`] and [`StateKey`]. This state data
-//! also is used to produce a [`RecoveryStoreSummary`] so that the
-//! [`CollectGarbage`] operator has a correct cache of all
-//! previously-written [`RecoveryStateKey`]s.
-//!
-//! Once the state loading is complete, the resulting **resume state**
-//! is handed off to the production dataflow. It is routed to the
-//! correct stateful operators by [`StepId`], then deserialized to
-//! produce the final relevant state with [`StatefulUnary`] for each
-//! [`StateKey`].
-//!
-//! If the underlying data or bug has been fixed, then the production
-//! dataflow should resume with the state from the end of the epoch
-//! just before failure, with the input resuming from beginning of the
-//! next epoch.
-
-use chrono::DateTime;
-use chrono::Utc;
-use pyo3::exceptions::PyTypeError;
-use pyo3::exceptions::PyValueError;
-use pyo3::prelude::*;
-use pyo3::types::*;
-use serde::de::DeserializeOwned;
-use serde::Deserialize;
-use serde::Serialize;
-use std::any::type_name;
-use std::collections::hash_map::DefaultHasher;
-use std::collections::hash_map::Entry;
-use std::collections::BTreeSet;
-use std::collections::HashMap;
-use std::collections::HashSet;
-use std::fmt::Debug;
-use std::fmt::Display;
-use std::hash::Hash;
-use std::hash::Hasher;
-use std::task::Poll;
-use std::time::Duration;
-use timely::communication::Allocate;
-use timely::dataflow::channels::pact;
-use timely::dataflow::channels::pact::ParallelizationContract;
-use timely::dataflow::operators::aggregation::Aggregate;
-use timely::dataflow::operators::flow_controlled::iterator_source;
-use timely::dataflow::operators::flow_controlled::IteratorSourceInput;
-use timely::dataflow::operators::generic::builder_rc::OperatorBuilder;
-use timely::dataflow::operators::generic::FrontieredInputHandle;
-use timely::dataflow::operators::*;
-use timely::dataflow::ProbeHandle;
-use timely::dataflow::Scope;
-use timely::dataflow::ScopeParent;
-use timely::dataflow::Stream;
-use timely::order::TotalOrder;
-use timely::progress::Antichain;
-use timely::progress::Timestamp;
-use timely::worker::Worker;
-use timely::Data;
-use timely::ExchangeData;
-
-use crate::execution::WorkerIndex;
-use crate::StringResult;
-
-use self::kafka::create_kafka_topic;
-use self::kafka::KafkaReader;
-use self::kafka::KafkaRecoveryConfig;
-use self::kafka::KafkaWriter;
-use self::sqlite::SqliteProgressReader;
-use self::sqlite::SqliteProgressWriter;
-use self::sqlite::SqliteRecoveryConfig;
-use self::sqlite::SqliteStateReader;
-use self::sqlite::SqliteStateWriter;
-
-pub(crate) mod kafka;
-pub(crate) mod sqlite;
-
-/// Base class for a recovery config.
-///
-/// This describes how each worker in a dataflow cluster should store
-/// its recovery data.
-///
-/// Use a specific subclass of this that matches the kind of storage
-/// system you are going to use. See the subclasses in this module.
-#[pyclass(module = "bytewax.recovery", subclass)]
-#[pyo3(text_signature = "()")]
-pub(crate) struct RecoveryConfig;
-
-impl RecoveryConfig {
-    /// Create an "empty" [`Self`] just for use in `__getnewargs__`.
-    #[allow(dead_code)]
-    pub(crate) fn pickle_new(py: Python) -> Py<Self> {
-        PyCell::new(py, RecoveryConfig {}).unwrap().into()
-    }
-}
-
-#[pymethods]
-impl RecoveryConfig {
-    #[new]
-    fn new() -> Self {
-        Self {}
-    }
-
-    /// Pickle as a tuple.
-    fn __getstate__(&self) -> (&str,) {
-        ("RecoveryConfig",)
-    }
-
-    /// Unpickle from tuple of arguments.
-    fn __setstate__(&mut self, state: &PyAny) -> PyResult<()> {
-        if let Ok(("RecoveryConfig",)) = state.extract() {
-            Ok(())
-        } else {
-            Err(PyValueError::new_err(format!(
-                "bad pickle contents for RecoveryConfig: {state:?}"
-            )))
-        }
-    }
-}
-
-/// Do not store any recovery data.
-///
-/// This is the default if no `recovery_config` is passed to your
-/// execution entry point, so you shouldn't need to build this
-/// explicitly.
-#[pyclass(module="bytewax.recovery", extends=RecoveryConfig)]
-struct NoopRecoveryConfig;
-
-#[pymethods]
-impl NoopRecoveryConfig {
-    #[new]
-    fn new() -> (Self, RecoveryConfig) {
-        (Self {}, RecoveryConfig {})
-    }
-
-    /// Pickle as a tuple.
-    fn __getstate__(&self) -> (&str,) {
-        ("NoopRecoveryConfig",)
-    }
-
-    /// Unpickle from tuple of arguments.
-    fn __setstate__(&mut self, state: &PyAny) -> PyResult<()> {
-        if let Ok(("NoopRecoveryConfig",)) = state.extract() {
-            Ok(())
-        } else {
-            Err(PyValueError::new_err(format!(
-                "bad pickle contents for NoopRecoveryConfig: {state:?}"
-            )))
-        }
-    }
-}
-
-pub(crate) fn default_recovery_config() -> Py<RecoveryConfig> {
-    Python::with_gil(|py| {
-        PyCell::new(py, NoopRecoveryConfig::new())
-            .unwrap()
-            .extract()
-            .unwrap()
-    })
-}
-
-// Here's our public facing recovery operator data model and trait.
-
-/// Unique name for a step in a dataflow.
-///
-/// Used as a key for looking up relevant state for different steps
-/// surrounding recovery.
-#[derive(
-    Clone, Debug, PartialEq, Eq, PartialOrd, Ord, Hash, Serialize, Deserialize, FromPyObject,
-)]
-pub(crate) struct StepId(String);
-
-impl Display for StepId {
-    fn fmt(&self, fmt: &mut std::fmt::Formatter) -> Result<(), std::fmt::Error> {
-        fmt.write_str(&self.0)
-    }
-}
-
-impl IntoPy<PyObject> for StepId {
-    fn into_py(self, py: Python) -> Py<PyAny> {
-        self.0.into_py(py)
-    }
-}
-
-/// Routing key for stateful operators.
-///
-/// We place restraints on this, rather than allowing any Python type
-/// to be routeable because the routing key interfaces with a lot of
-/// Bytewax and Timely code which puts requirements on it: it has to
-/// be hashable, have equality, debug printable, and is serde-able and
-/// we can't guarantee those things are correct on any arbitrary
-/// Python type.
-///
-/// Yes, we lose a little bit of flexibility, but it makes usage more
-/// convenient.
-///
-/// You'll mostly interface with this via [`extract_state_pair`] and
-/// [`wrap_state_pair`].
-#[derive(Debug, Clone, PartialEq, Eq, Hash, PartialOrd, Ord, Serialize, Deserialize)]
-pub(crate) enum StateKey {
-    /// An arbitrary string key.
-    Hash(String),
-    /// Route to a specific worker.
-    Worker(WorkerIndex),
-}
-
-impl StateKey {
-    /// Hash this key for Timely.
-    ///
-    /// Timely uses the result here to decide which worker to send
-    /// this data.
-    pub(crate) fn route(&self) -> u64 {
-        match self {
-            Self::Hash(key) => {
-                let mut hasher = DefaultHasher::new();
-                key.hash(&mut hasher);
-                hasher.finish()
-            }
-            Self::Worker(index) => index.route_to(),
-        }
-    }
-}
-
-impl<'source> FromPyObject<'source> for StateKey {
-    fn extract(ob: &'source PyAny) -> PyResult<Self> {
-        if let Ok(py_string) = ob.cast_as::<PyString>() {
-            Ok(Self::Hash(py_string.to_str()?.into()))
-        } else if let Ok(py_int) = ob.cast_as::<PyLong>() {
-            Ok(Self::Worker(WorkerIndex(py_int.extract()?)))
-        } else {
-            Err(PyTypeError::new_err("Can only make StateKey out of either str (route to worker by hash) or int (route to worker by index)"))
-        }
-    }
-}
-
-impl IntoPy<PyObject> for StateKey {
-    fn into_py(self, py: Python) -> Py<PyAny> {
-        match self {
-            Self::Hash(key) => key.into_py(py),
-            Self::Worker(index) => index.0.into_py(py),
-        }
-    }
-}
-
-/// Dataflow streams that go into stateful operators are routed by
-/// state key.
-pub(crate) type StatefulStream<S, V> = Stream<S, (StateKey, V)>;
-
-/// A serialized snapshot of operator state.
-///
-/// The recovery system only deals in bytes so each operator can store
-/// custom types.
-#[derive(Debug, Clone, Serialize, Deserialize)]
-pub(crate) struct StateBytes(Vec<u8>);
-
-impl StateBytes {
-    /// Serialize this state object from an operator into bytes the
-    /// recovery system can store.
-    pub(crate) fn ser<T: Serialize>(obj: &T) -> Self {
-        // TODO: Figure out if there's a more robust-to-evolution way
-        // to serialize this key. If the serialization changes between
-        // versions, then recovery doesn't work. Or if we use an
-        // encoding that isn't deterministic.
-        let t_name = type_name::<T>();
-        Self(
-            bincode::serialize(obj)
-                .unwrap_or_else(|_| panic!("Error serializing recovery state type {t_name})")),
-        )
-    }
-
-    /// Deserialize these bytes from the recovery system into a state
-    /// object that an operator can use.
-    pub(crate) fn de<T: DeserializeOwned>(self) -> T {
-        let t_name = type_name::<T>();
-        bincode::deserialize(&self.0)
-            .unwrap_or_else(|_| panic!("Error deserializing recovery state type {t_name})"))
-    }
-}
-
-// Here's our recovery data model.
-
-/// Key used to address progress data within a recovery store.
-///
-/// Progress data is key'd per-worker so we can combine together all
-/// [`ProgressUpdate`]s for a cluster and determine each worker's
-/// position.
-#[derive(Debug, Clone, PartialEq, Eq, Hash, PartialOrd, Ord, Serialize, Deserialize)]
-pub(crate) struct ProgressRecoveryKey {
-    worker_index: WorkerIndex,
-}
-
-impl ProgressRecoveryKey {
-    /// Route all progress updates for a given worker to the same
-    /// location.
-    fn route_by_worker(&self) -> u64 {
-        self.worker_index.route_to()
-    }
-}
-
-/// A snapshot of progress data for a worker.
-#[derive(Debug, Clone, Serialize, Deserialize)]
-pub(crate) struct Progress<T> {
-    /// Worker's frontier.
-    frontier: T,
-}
-
-/// Possible modification operations that can be performed for each
-/// [`ProgressRecoveryKey`].
-///
-/// Since progress can't be "deleted", we only allow upserts.
-#[derive(Debug, Clone, Serialize, Deserialize)]
-pub(crate) enum ProgressOp<T> {
-    /// Snapshot of new progress data.
-    Upsert(Progress<T>),
-}
-
-/// An update to the progress table of the recovery store.
-#[derive(Debug, Clone, Serialize, Deserialize)]
-pub(crate) struct ProgressUpdate<T>(pub(crate) ProgressRecoveryKey, pub(crate) ProgressOp<T>);
-
-/// Timely stream containing progress changes for the recovery system.
-pub(crate) type ProgressUpdateStream<S> = Stream<S, ProgressUpdate<<S as ScopeParent>::Timestamp>>;
-
-/// Key used to address state data within a recovery store.
-///
-/// Remember, this isn't the same as [`StateKey`], as the "address
-/// space" of that key is just within a single operator. This type
-/// includes the operator name and epoch too, so we can address state
-/// in an entire dataflow and across time.
-#[derive(Debug, Clone, Serialize, Deserialize)]
-pub(crate) struct StateRecoveryKey<T> {
-    pub(crate) step_id: StepId,
-    pub(crate) state_key: StateKey,
-    pub(crate) epoch: T,
-}
-
-/// Snapshot of state data.
-#[derive(Debug, Clone, Serialize, Deserialize)]
-pub(crate) struct State {
-    pub(crate) snapshot: StateBytes,
-    pub(crate) next_awake: Option<DateTime<Utc>>,
-}
-
-/// Possible modification operations that can be performed for each
-/// [`StateKey`], and thus each [`StateRecoveryKey`].
-///
-/// This is related to [`LogicFate`], as that is the final result of
-/// what should happen to the info for each [`StateKey`].
-#[derive(Debug, Clone, Serialize, Deserialize)]
-pub(crate) enum StateOp {
-    /// Snapshot of new state data.
-    Upsert(State),
-    /// This [`StateKey`] was deleted. Mark that the data is deleted.
-    Discard,
-}
-
-/// An update to the state table of the recovery store.
-#[derive(Debug, Clone, Serialize, Deserialize)]
-pub(crate) struct StateUpdate<T>(pub(crate) StateRecoveryKey<T>, pub(crate) StateOp);
-
-impl<T: Timestamp> StateUpdate<T> {
-    /// Route in Timely just by the state key to ensure that all
-    /// relevant data ends up on the correct worker.
-    fn pact_for_state_key() -> impl ParallelizationContract<T, StateUpdate<T>> {
-        pact::Exchange::new(|StateUpdate(StateRecoveryKey { state_key, .. }, ..)| state_key.route())
-    }
-}
-
-/// Timely stream containing state changes for the recovery system.
-pub(crate) type StateUpdateStream<S> = Stream<S, StateUpdate<<S as ScopeParent>::Timestamp>>;
-
-// Here's our core traits for recovery that allow us to swap out
-// underlying storage.
-
-pub(crate) trait ProgressWriter<T> {
-    fn write(&mut self, update: &ProgressUpdate<T>);
-}
-
-pub(crate) trait ProgressReader<T> {
-    /// Has the same semantics as [`std::iter::Iterator::next`]:
-    /// return [`None`] to signal EOF.
-    fn read(&mut self) -> Option<ProgressUpdate<T>>;
-}
-
-pub(crate) trait StateWriter<T> {
-    fn write(&mut self, update: &StateUpdate<T>);
-}
-
-pub(crate) trait StateCollector<T> {
-    fn delete(&mut self, key: &StateRecoveryKey<T>);
-}
-
-pub(crate) trait StateReader<T> {
-    /// Has the same semantics as [`std::iter::Iterator::next`]:
-    /// return [`None`] to signal EOF.
-    fn read(&mut self) -> Option<StateUpdate<T>>;
-}
-
-// Here are our loading dataflows.
-
-/// Compile a dataflow which reads the progress data from the previous
-/// execution and calculates the resume epoch.
-///
-/// Each resume cluster worker is assigned to read the entire progress
-/// data from some failed cluster worker.
-///
-/// 1. Find the oldest frontier for the worker since we want to know
-/// how far it got. (That's the first accumulate).
-///
-/// 2. Broadcast all our oldest per-worker frontiers.
-///
-/// 3. Find the earliest worker frontier since we want to resume from
-/// the last epoch fully completed by all workers in the
-/// cluster. (That's the second accumulate).
-///
-/// 4. Send the resume epoch out of the dataflow via a channel.
-///
-/// Once the progress input is done, this dataflow will send the
-/// resume epoch through a channel. The main function should consume
-/// from that channel to pass on to the other loading and production
-/// dataflows.
-pub(crate) fn build_resume_epoch_calc_dataflow<A, T>(
-    timely_worker: &mut Worker<A>,
-    // TODO: Allow multiple (or none) FrontierReaders so you can recover a
-    // different-sized cluster.
-    progress_reader: Box<dyn ProgressReader<T>>,
-    resume_epoch_tx: std::sync::mpsc::Sender<T>,
-) -> StringResult<ProbeHandle<()>>
-where
-    A: Allocate,
-    T: Timestamp,
-{
-    timely_worker.dataflow(|scope| {
-        let mut probe = ProbeHandle::new();
-
-        progress_source(scope, progress_reader, &probe)
-            .map(|ProgressUpdate(key, op)| (key, op))
-            .aggregate(
-                |_key, op, worker_frontier_acc: &mut Option<T>| {
-                    let worker_frontier = worker_frontier_acc.get_or_insert(T::minimum());
-                    // For each worker in the failed cluster, find the
-                    // latest frontier.
-                    match op {
-                        ProgressOp::Upsert(progress) => {
-                            if &progress.frontier > worker_frontier {
-                                *worker_frontier = progress.frontier;
-                            }
-                        }
-                    }
-                },
-                |key, worker_frontier_acc| {
-                    (
-                        key.worker_index,
-                        worker_frontier_acc
-                            .expect("Did not update worker_frontier_acc in aggregation"),
-                    )
-                },
-                ProgressRecoveryKey::route_by_worker,
-            )
-            // Each worker in the recovery cluster reads only some of
-            // the progress data of workers in the failed
-            // cluster. Broadcast to ensure all recovery cluster
-            // workers can calculate the dataflow frontier.
-            .broadcast()
-            .accumulate(None, |dataflow_frontier_acc, worker_frontiers| {
-                for (_worker_index, worker_frontier) in worker_frontiers.iter() {
-                    let dataflow_frontier =
-                        dataflow_frontier_acc.get_or_insert(worker_frontier.clone());
-                    // The slowest of the workers in the failed
-                    // cluster is the resume epoch.
-                    if worker_frontier < dataflow_frontier {
-                        *dataflow_frontier = worker_frontier.clone();
-                    }
-                }
-            })
-            .map(move |resume_epoch| {
-                resume_epoch_tx
-                    .send(resume_epoch.expect("Did not update dataflow_frontier_acc in accumulate"))
-                    .unwrap()
-            })
-            .probe_with(&mut probe);
-
-        Ok(probe)
-    })
-}
-
-/// Compile a dataflow which reads state data from the previous
-/// execution and loads state into hash maps per step ID and key, and
-/// prepares the recovery store summary.
-///
-/// Once the state input is done, this dataflow will send the
-/// collected recovery data through these channels. The main function
-/// should consume from the channels to pass on to the production
-/// dataflow.
-pub(crate) fn build_state_loading_dataflow<A>(
-    timely_worker: &mut Worker<A>,
-    state_reader: Box<dyn StateReader<u64>>,
-    resume_epoch: u64,
-    resume_state_tx: std::sync::mpsc::Sender<(StepId, HashMap<StateKey, State>)>,
-    recovery_store_summary_tx: std::sync::mpsc::Sender<RecoveryStoreSummary<u64>>,
-) -> StringResult<ProbeHandle<u64>>
-where
-    A: Allocate,
-{
-    timely_worker.dataflow(|scope| {
-        let mut probe = ProbeHandle::new();
-
-        let source = state_source(scope, state_reader, resume_epoch, &probe);
-
-        source
-            .unary_frontier(
-                StateUpdate::pact_for_state_key(),
-                "RecoveryStoreSummaryCalc",
-                |_init_cap, _info| {
-                    let mut fncater = FrontierNotificator::new();
-
-                    let mut tmp_incoming = Vec::new();
-                    let mut resume_state_buffer = HashMap::new();
-                    let mut recovery_store_summary = Some(RecoveryStoreSummary::new());
-
-                    move |input, output| {
-                        input.for_each(|cap, incoming| {
-                            let epoch = cap.time();
-                            assert!(tmp_incoming.is_empty());
-                            incoming.swap(&mut tmp_incoming);
-
-                            resume_state_buffer
-                                .entry(*epoch)
-                                .or_insert_with(Vec::new)
-                                .append(&mut tmp_incoming);
-
-                            fncater.notify_at(cap.retain());
-                        });
-
-                        fncater.for_each(&[input.frontier()], |cap, _ncater| {
-                            let epoch = cap.time();
-                            if let Some(updates) = resume_state_buffer.remove(epoch) {
-                                let recovery_store_summary = recovery_store_summary
-                                    .as_mut()
-                                    .expect(
-                                    "More input after recovery store calc input frontier was empty",
-                                );
-                                for update in &updates {
-                                    recovery_store_summary.insert(update);
-                                }
-                            }
-
-                            // Emit heartbeats so we can monitor progress
-                            // at the probe.
-                            output.session(&cap).give(());
-                        });
-
-                        if input.frontier().is_empty() {
-                            if let Some(recovery_store_summary) = recovery_store_summary.take() {
-                                recovery_store_summary_tx
-                                    .send(recovery_store_summary)
-                                    .unwrap();
-                            }
-                        }
-                    }
-                },
-            )
-            .probe_with(&mut probe);
-
-        source
-            .unary_frontier(StateUpdate::pact_for_state_key(), "StateCacheCalc", |_init_cap, _info| {
-                let mut fncater = FrontierNotificator::new();
-
-                let mut tmp_incoming = Vec::new();
-                let mut resume_state_buffer = HashMap::new();
-                let mut resume_state: Option<HashMap<StepId, HashMap<StateKey, State>>> =
-                    Some(HashMap::new());
-
-                move |input, output| {
-                    input.for_each(|cap, incoming| {
-                        let epoch = cap.time();
-                        assert!(tmp_incoming.is_empty());
-                        incoming.swap(&mut tmp_incoming);
-
-                        resume_state_buffer
-                            .entry(*epoch)
-                            .or_insert_with(Vec::new)
-                            .append(&mut tmp_incoming);
-
-                        fncater.notify_at(cap.retain());
-                    });
-
-                    fncater.for_each(&[input.frontier()], |cap, _ncater| {
-                        let epoch = cap.time();
-                        if let Some(updates) = resume_state_buffer.remove(epoch) {
-                            for StateUpdate(recovery_key, op) in updates {
-                                let StateRecoveryKey { step_id, state_key, epoch: found_epoch } = recovery_key;
-                                assert!(&found_epoch == epoch);
-
-                                let resume_state =
-                                    resume_state
-                                    .as_mut()
-                                    .expect("More input after resume state calc input frontier was empty")
-                                    .entry(step_id)
-                                    .or_default();
-
-                                match op {
-                                    StateOp::Upsert(state) => {
-                                        resume_state.insert(state_key.clone(), state);
-                                    },
-                                    StateOp::Discard => {
-                                        resume_state.remove(&state_key);
-                                    },
-                                };
-                            }
-                        }
-
-                        // Emit heartbeats so we can monitor progress
-                        // at the probe.
-                        output.session(&cap).give(());
-                    });
-
-                    if input.frontier().is_empty() {
-                        for resume_state in resume_state.take().expect("More input after resume state calc input frontier was empty") {
-                            resume_state_tx.send(resume_state).unwrap();
-                        }
-                    }
-                }
-            })
-            .probe_with(&mut probe);
-
-        Ok(probe)
-    })
-}
-
-// Here's operators related to recovery.
-
-/// Build a source which loads previously backed up progress data as
-/// separate items.
-///
-/// Note that [`T`] is the epoch of the previous, failed dataflow that
-/// is being read. [`S::Timestamp`] is the timestamp used in the
-/// recovery epoch calculation dataflow.
-///
-/// The resulting stream only has the zeroth epoch.
-///
-/// Note that this pretty meta! This new _loading_ dataflow will only
-/// have the zeroth epoch, but you can observe what progress was made
-/// on the _previous_ dataflow.
-pub(crate) fn progress_source<S, T>(
-    scope: &S,
-    mut reader: Box<dyn ProgressReader<T>>,
-    probe: &ProbeHandle<S::Timestamp>,
-) -> Stream<S, ProgressUpdate<T>>
-where
-    S: Scope,
-    T: Timestamp + Data,
-    S::Timestamp: TotalOrder,
-{
-    iterator_source(
-        scope,
-        "ProgressSource",
-        move |last_cap| {
-            reader.read().map(|update| IteratorSourceInput {
-                lower_bound: S::Timestamp::minimum(),
-                // An iterator of (timestamp, iterator of
-                // items). Nested [`IntoIterator`]s.
-                data: Some((S::Timestamp::minimum(), Some(update))),
-                target: last_cap.clone(),
-            })
-        },
-        probe.clone(),
-    )
-}
-
-/// Build a source which loads previously backed up state data.
-///
-/// The resulting stream has each state update in its original epoch.
-///
-/// State must be stored in epoch order. [`WriteState`] does that.
-pub(crate) fn state_source<S>(
-    scope: &S,
-    mut reader: Box<dyn StateReader<S::Timestamp>>,
-    stop_at: S::Timestamp,
-    probe: &ProbeHandle<S::Timestamp>,
-) -> StateUpdateStream<S>
-where
-    S: Scope,
-    S::Timestamp: TotalOrder,
-{
-    iterator_source(
-        scope,
-        "StateSource",
-        move |last_cap| match reader.read() {
-            Some(update) => {
-                let StateUpdate(key, _op) = &update;
-                let StateRecoveryKey { epoch, .. } = key;
-                let epoch = epoch.clone();
-
-                if epoch < stop_at {
-                    Some(IteratorSourceInput {
-                        lower_bound: S::Timestamp::minimum(),
-                        // An iterator of (timestamp, iterator of
-                        // items). Nested [`IntoIterators`].
-                        data: Some((epoch, Some(update))),
-                        target: last_cap.clone(),
-                    })
-                } else {
-                    None
-                }
-            }
-            None => None,
-        },
-        probe.clone(),
-    )
-}
-
-/// Extension trait for [`Stream`].
-pub(crate) trait WriteState<S>
-where
-    S: Scope,
-{
-    /// Writes state backups in timestamp order.
-    fn write_state_with(&self, writer: Box<dyn StateWriter<S::Timestamp>>) -> StateUpdateStream<S>;
-}
-
-impl<S> WriteState<S> for StateUpdateStream<S>
-where
-    S: Scope,
-{
-    fn write_state_with(
-        &self,
-        mut writer: Box<dyn StateWriter<S::Timestamp>>,
-    ) -> StateUpdateStream<S> {
-        self.unary_notify(pact::Pipeline, "WriteState", None, {
-            let mut tmp_incoming = Vec::new();
-            let mut incoming_buffer = HashMap::new();
-
-            move |input, output, ncater| {
-                input.for_each(|cap, incoming| {
-                    let epoch = cap.time();
-                    assert!(tmp_incoming.is_empty());
-                    incoming.swap(&mut tmp_incoming);
-
-                    incoming_buffer
-                        .entry(epoch.clone())
-                        .or_insert_with(Vec::new)
-                        .append(&mut tmp_incoming);
-
-                    ncater.notify_at(cap.retain());
-                });
-
-                // Use the notificator to ensure state is written in
-                // epoch order.
-                ncater.for_each(|cap, _count, _ncater| {
-                    let epoch = cap.time();
-                    if let Some(updates) = incoming_buffer.remove(epoch) {
-                        for update in updates {
-                            writer.write(&update);
-                            output.session(&cap).give(update);
-                        }
-                    }
-                });
-            }
-        })
-    }
-}
-
-/// Extension trait for [`Stream`].
-pub(crate) trait WriteProgress<S, D>
-where
-    S: Scope,
-    D: Data,
-{
-    /// Write out the current frontier of the output this is connected
-    /// to whenever it changes.
-    fn write_progress_with(
-        &self,
-        writer: Box<dyn ProgressWriter<S::Timestamp>>,
-    ) -> ProgressUpdateStream<S>;
-}
-
-impl<S, D> WriteProgress<S, D> for Stream<S, D>
-where
-    S: Scope,
-    D: Data,
-{
-    fn write_progress_with(
-        &self,
-        mut writer: Box<dyn ProgressWriter<S::Timestamp>>,
-    ) -> ProgressUpdateStream<S> {
-        self.unary_notify(pact::Pipeline, "WriteProgress", None, {
-            let worker_index = WorkerIndex(self.scope().index());
-
-            let mut tmp_incoming = Vec::new();
-
-            move |input, output, ncater| {
-                input.for_each(|cap, incoming| {
-                    // We drop the old data in tmp_incoming since we
-                    // don't care about the items.
-                    incoming.swap(&mut tmp_incoming);
-
-                    ncater.notify_at(cap.retain());
-                });
-
-                ncater.for_each(|cap, _count, ncater| {
-                    // 0 is our singular input.
-                    let frontier = ncater.frontier(0).to_owned();
-
-                    // Don't write out the last "empty" frontier to
-                    // allow restarting from the end of the dataflow.
-                    if !frontier.elements().is_empty() {
-                        // TODO: Is this the right way to transform a frontier
-                        // back into a recovery epoch?
-                        let frontier = frontier
-                            .elements()
-                            .iter()
-                            .cloned()
-                            .min()
-                            .unwrap_or_else(S::Timestamp::minimum);
-                        let progress = Progress { frontier };
-                        let key = ProgressRecoveryKey { worker_index };
-                        let op = ProgressOp::Upsert(progress);
-                        let update = ProgressUpdate(key, op);
-                        writer.write(&update);
-                        output.session(&cap).give(update);
-                    }
-                });
-            }
-        })
-    }
-}
-
-/// Extension trait for [`Stream`].
-pub(crate) trait CollectGarbage<S>
-where
-    S: Scope,
-{
-    /// Run the recovery garbage collector.
-    ///
-    /// This will be instantiated on stream of already written state
-    /// and will observe the dataflow's frontier and then decide what
-    /// is garbage and delete it.
-    ///
-    /// It needs a separate handle to write to the state store so that
-    /// there's not contention between it and [`WriteState`].
-    fn collect_garbage(
-        &self,
-        recovery_store_summary: RecoveryStoreSummary<S::Timestamp>,
-        state_collector: Box<dyn StateCollector<S::Timestamp>>,
-        dataflow_frontier: ProgressUpdateStream<S>,
-    ) -> Stream<S, ()>;
-}
-
-impl<S> CollectGarbage<S> for StateUpdateStream<S>
-where
-    S: Scope,
-{
-    fn collect_garbage(
-        &self,
-        mut recovery_store_summary: RecoveryStoreSummary<S::Timestamp>,
-        mut state_collector: Box<dyn StateCollector<S::Timestamp>>,
-        dataflow_frontier: ProgressUpdateStream<S>,
-    ) -> Stream<S, ()> {
-        let mut op_builder = OperatorBuilder::new("CollectGarbage".to_string(), self.scope());
-
-        let mut state_input = op_builder.new_input(self, pact::Pipeline);
-        let mut dataflow_frontier_input = op_builder.new_input(&dataflow_frontier, pact::Pipeline);
-
-        let (mut output_wrapper, stream) = op_builder.new_output();
-
-        let mut fncater = FrontierNotificator::new();
-        op_builder.build(move |_init_capabilities| {
-            let mut tmp_incoming_state = Vec::new();
-            let mut tmp_incoming_frontier = Vec::new();
-
-            move |input_frontiers| {
-                let mut state_input =
-                    FrontieredInputHandle::new(&mut state_input, &input_frontiers[0]);
-                let mut dataflow_frontier_input =
-                    FrontieredInputHandle::new(&mut dataflow_frontier_input, &input_frontiers[1]);
-
-                let mut output_handle = output_wrapper.activate();
-
-                // Update our internal cache of the state store's
-                // keys.
-                state_input.for_each(|_cap, incoming| {
-                    assert!(tmp_incoming_state.is_empty());
-                    incoming.swap(&mut tmp_incoming_state);
-
-                    // Drain items so we don't have to re-allocate.
-                    for state_backup in tmp_incoming_state.drain(..) {
-                        recovery_store_summary.insert(&state_backup);
-                    }
-                });
-
-                // Tell the notificator to trigger on dataflow
-                // frontier advance.
-                dataflow_frontier_input.for_each(|cap, incoming| {
-                    assert!(tmp_incoming_frontier.is_empty());
-                    // Drain the dataflow frontier input so the
-                    // frontier advances.
-                    incoming.swap(&mut tmp_incoming_frontier);
-                    tmp_incoming_frontier.drain(..);
-
-                    fncater.notify_at(cap.retain());
-                });
-
-                // Collect garbage.
-                fncater.for_each(
-                    &[state_input.frontier(), dataflow_frontier_input.frontier()],
-                    |cap, _ncater| {
-                        // If the dataflow frontier has passed a
-                        // notificator-retained epoch, it means it is
-                        // fully output and backed up.
-                        let finalized_epoch = cap.time();
-
-                        // Now remove all dead items from the state
-                        // store and the local cache.
-                        for recovery_key in recovery_store_summary.remove_garbage(finalized_epoch) {
-                            state_collector.delete(&recovery_key);
-                        }
-
-                        // Note progress on the output stream.
-                        output_handle.session(&cap);
-                    },
-                );
-
-                // NOTE: We won't call this GC code when the dataflow
-                // frontier closes / input is complete. This makes
-                // sense to me: It's not correct to say last_epoch+1
-                // has been "finalized" as it never happened. And it
-                // supports the use case of "continuing" a completed
-                // dataflow by starting back up at that epoch.
-            }
-        });
-
-        stream
-    }
-}
-
-// Here's the main recovery operator.
-
-/// If a [`StatefulLogic`] for a key should be retained by
-/// [`StatefulUnary::stateful_unary`].
-///
-/// See [`StatefulLogic::fate`].
-pub(crate) enum LogicFate {
-    /// This logic for this key should be retained and used again
-    /// whenever new data for this key comes in.
-    Retain,
-    /// The logic for this key is "complete" and should be
-    /// discarded. It will be built again if the key is encountered
-    /// again.
-    Discard,
-}
-
-/// Impl this trait to create an operator which maintains recoverable
-/// state.
-///
-/// Pass a builder of this to [`StatefulUnary::stateful_unary`] to
-/// create the Timely operator. A separate instance of this will be
-/// created for each key in the input stream. There is no way to
-/// interact across keys.
-pub(crate) trait StatefulLogic<V, R, I>
-where
-    V: Data,
-    I: IntoIterator<Item = R>,
-{
-    /// Logic to run when this operator is awoken.
-    ///
-    /// `next_value` has the same semantics as
-    /// [`std::async_iter::AsyncIterator::poll_next`]:
-    ///
-    /// - [`Poll::Pending`]: no new values ready yet. We were probably
-    ///   awoken because of a timeout.
-    ///
-    /// - [`Poll::Ready`] with a [`Some`]: a new value has arrived.
-    ///
-    /// - [`Poll::Ready`] with a [`None`]: the stream has ended and
-    ///   logic will not be called again.
-    ///
-    /// This must return values to be emitted downstream.
-    fn on_awake(&mut self, next_value: Poll<Option<V>>) -> I;
-
-    /// Called when [`StatefulUnary::stateful_unary`] is deciding if
-    /// the logic for this key is still relevant.
-    ///
-    /// Since [`StatefulUnary::stateful_unary`] owns this logic, we
-    /// need a way to communicate back up wheither it should be
-    /// retained.
-    ///
-    /// This will be called at the end of each epoch.
-    fn fate(&self) -> LogicFate;
-
-    /// Return the next system time this operator should be awoken at.
-    fn next_awake(&self) -> Option<DateTime<Utc>>;
-
-    /// Snapshot the internal state of this operator.
-    ///
-    /// Serialize any and all state necessary to re-construct the
-    /// operator exactly how it currently is in the
-    /// [`StatefulUnary::stateful_unary`]'s `logic_builder`.
-    ///
-    /// This will be called at the end of each epoch.
-    fn snapshot(&self) -> StateBytes;
-}
-
-/// Extension trait for [`Stream`].
-// Based on the good work in
-// https://github.com/TimelyDataflow/timely-dataflow/blob/0d0d84885672d6369a78cd9aff7beb2048390d3b/timely/src/dataflow/operators/aggregation/state_machine.rs#L57
-pub(crate) trait StatefulUnary<S, V>
-where
-    S: Scope,
-    V: ExchangeData,
-{
-    /// Create a new generic stateful operator.
-    ///
-    /// This is the core Timely operator that all Bytewax stateful
-    /// operators are implemented in terms of. It is awkwardly generic
-    /// because of that. We do this so we only have to implement the
-    /// very tricky recovery system interop once.
-    ///
-    /// # Input
-    ///
-    /// The input must be a stream of `(key, value)` 2-tuples. They
-    /// will automatically be routed to the same worker and logic
-    /// instance by key.
-    ///
-    /// # Logic Builder
-    ///
-    /// This is a closure which should build a new instance of your
-    /// logic for a key, given the last snapshot of its state for that
-    /// key. You should implement the deserialization from
-    /// [`StateBytes`] in this builder; it should be the reverse of
-    /// your [`StatefulLogic::snapshot`].
-    ///
-    /// See [`StatefulLogic`] for the semantics of the logic.
-    ///
-    /// This will be called periodically as new keys are encountered
-    /// and the first time a key is seen during a resume.
-    ///
-    /// # Output
-    ///
-    /// The output will be a stream of `(key, value)` 2-tuples. Values
-    /// emitted by [`StatefulLogic::awake_with`] will be automatically
-    /// paired with the key in the output stream.
-    fn stateful_unary<R, I, L, LB>(
-        &self,
-        step_id: StepId,
-        logic_builder: LB,
-        resume_state: HashMap<StateKey, State>,
-    ) -> (StatefulStream<S, R>, StateUpdateStream<S>)
-    where
-        R: Data,                                   // Output value type
-        I: IntoIterator<Item = R>,                 // Iterator of output values
-        L: StatefulLogic<V, R, I> + 'static,       // Logic
-        LB: Fn(Option<StateBytes>) -> L + 'static  // Logic builder
-    ;
-}
-
-impl<S, V> StatefulUnary<S, V> for StatefulStream<S, V>
-where
-    S: Scope<Timestamp = u64>,
-    V: ExchangeData, // Input value type
-{
-    fn stateful_unary<R, I, L, LB>(
-        &self,
-        step_id: StepId,
-        logic_builder: LB,
-        resume_state: HashMap<StateKey, State>,
-    ) -> (StatefulStream<S, R>, StateUpdateStream<S>)
-    where
-        R: Data,                                   // Output value type
-        I: IntoIterator<Item = R>,                 // Iterator of output values
-        L: StatefulLogic<V, R, I> + 'static,       // Logic
-        LB: Fn(Option<StateBytes>) -> L + 'static, // Logic builder
-    {
-        let mut op_builder = OperatorBuilder::new(format!("{step_id}"), self.scope());
-
-        let (mut output_wrapper, output_stream) = op_builder.new_output();
-        let (mut state_backup_wrapper, state_update_stream) = op_builder.new_output();
-
-        let mut input_handle = op_builder.new_input_connection(
-            self,
-            pact::Exchange::new(move |&(ref key, ref _value)| StateKey::route(key)),
-            // This is saying this input results in items on either
-            // output.
-            vec![Antichain::from_elem(0), Antichain::from_elem(0)],
-            // TODO: Figure out the magic incantation of
-            // S::Timestamp::minimum() and S::Timestamp::Summary that
-            // lets you do this without the trait bound S:
-            // Scope<Timestamp = u64> above.
-        );
-
-        let info = op_builder.operator_info();
-        let activator = self.scope().activator_for(&info.address[..]);
-
-        op_builder.build(move |mut init_caps| {
-            // Logic struct for each key. There is only a single logic
-            // for each key representing the state at the frontier
-            // epoch; we only modify state carefully in epoch order
-            // once we know we won't be getting any input on closed
-            // epochs.
-            let mut current_logic: HashMap<StateKey, L> = HashMap::new();
-            // Next awaken timestamp for each key. There is only a
-            // single awake time for each key, representing the next
-            // awake time.
-            let mut current_next_awake: HashMap<StateKey, DateTime<Utc>> = HashMap::new();
-
-            for (key, state) in resume_state {
-                let State {
-                    snapshot,
-                    next_awake,
-                } = state;
-                current_logic.insert(key.clone(), logic_builder(Some(snapshot)));
-                if let Some(next_awake) = next_awake {
-                    current_next_awake.insert(key.clone(), next_awake);
-                } else {
-                    current_next_awake.remove(&key);
-                }
-            }
-
-            // We have to retain separate capabilities
-            // per-output. This seems to be only documented in
-            // https://github.com/TimelyDataflow/timely-dataflow/pull/187
-            // In reverse order because of how [`Vec::pop`] removes
-            // from back.
-            let mut state_update_cap = init_caps.pop();
-            let mut output_cap = init_caps.pop();
-
-            // Here we have "buffers" that store items across
-            // activations.
-
-            // Persistent across activations buffer keeping track of
-            // out-of-order inputs. Push in here when Timely says we
-            // have new data; pull out of here in epoch order to
-            // process. This spans activations and will have epochs
-            // removed from it as the input frontier progresses.
-            let mut incoming_buffer: HashMap<S::Timestamp, Vec<(StateKey, V)>> = HashMap::new();
-            // Persistent across activations buffer of what keys were
-            // awoken during the most recent epoch. This is used to
-            // only snapshot state of keys that could have resulted in
-            // state modifications. This is drained after each epoch
-            // is processed.
-            let mut awoken_keys_buffer: HashSet<StateKey> = HashSet::new();
-
-            // Here are some temporary working sets that we allocate
-            // once, then drain and re-use each activation of this
-            // operator.
-
-            // Timely requires us to swap incoming data into a buffer
-            // we own. This is drained and re-used each activation.
-            let mut tmp_incoming: Vec<(StateKey, V)> = Vec::new();
-            // Temp ordered set of epochs that can be processed
-            // because all their input has been finalized or it's the
-            // frontier epoch. This is filled from buffered data and
-            // drained and re-used each activation of this operator.
-            let mut tmp_closed_epochs: BTreeSet<S::Timestamp> = BTreeSet::new();
-            // Temp list of `(StateKey, Poll<Option<V>>)` to awake the
-            // operator logic within each epoch. This is drained and
-            // re-used each activation of this operator.
-            let mut tmp_awake_logic_with: Vec<(StateKey, Poll<Option<V>>)> = Vec::new();
-
-            move |input_frontiers| {
-                // Will there be no more data?
-                let eof = input_frontiers.iter().all(|f| f.is_empty());
-                let is_closed = |e: &S::Timestamp| input_frontiers.iter().all(|f| !f.less_equal(e));
-
-                if let (Some(output_cap), Some(state_update_cap)) =
-                    (output_cap.as_mut(), state_update_cap.as_mut())
-                {
-                    assert!(output_cap.time() == state_update_cap.time());
-                    assert!(tmp_closed_epochs.is_empty());
-                    assert!(tmp_awake_logic_with.is_empty());
-
-                    let now = chrono::offset::Utc::now();
-
-                    // Buffer the inputs so we can apply them to the
-                    // state cache in epoch order.
-                    input_handle.for_each(|cap, incoming| {
-                        let epoch = cap.time();
-                        assert!(tmp_incoming.is_empty());
-                        incoming.swap(&mut tmp_incoming);
-
-                        incoming_buffer
-                            .entry(*epoch)
-                            .or_insert_with(Vec::new)
-                            .append(&mut tmp_incoming);
-                    });
-
-                    // TODO: Is this the right way to get the epoch
-                    // from a frontier? I haven't seen any examples
-                    // with non-comparable timestamps to understand
-                    // this. Is the current capability reasonable for
-                    // when the frontiers are closed?
-                    let frontier_epoch = input_frontiers
-                        .iter()
-                        .flat_map(|mf| mf.frontier().iter().min().cloned())
-                        .min()
-                        .unwrap_or_else(|| *output_cap.time());
-
-                    // Now let's find out which epochs we should wake
-                    // up the logic for.
-
-                    // On the last activation, we eagerly executed the
-                    // frontier at that time (which may or may not
-                    // still be the frontier), even though it wasn't
-                    // closed. Thus, we haven't run the "epoch closed"
-                    // code yet. Make sure that close code is run if
-                    // that epoch is now closed on this activation.
-                    tmp_closed_epochs.extend(Some(output_cap.time().clone()).filter(is_closed));
-                    // Try to process all the epochs we have input
-                    // for. Filter out epochs that are not closed; the
-                    // state at the beginning of those epochs are not
-                    // truly known yet, so we can't apply input in
-                    // those epochs yet.
-                    tmp_closed_epochs.extend(incoming_buffer.keys().cloned().filter(is_closed));
-                    // Eagerly execute the current frontier (even
-                    // though it's not closed).
-                    tmp_closed_epochs.insert(frontier_epoch);
-
-                    // For each epoch in order:
-                    for epoch in tmp_closed_epochs.iter() {
-                        // Since the frontier has advanced to at least
-                        // this epoch (because we're going through
-                        // them in order), say that we'll not be
-                        // sending output at any older epochs. This
-                        // also asserts "apply changes in epoch order"
-                        // to the state cache.
-                        output_cap.downgrade(&epoch);
-                        state_update_cap.downgrade(&epoch);
-
-                        let incoming_state_key_values = incoming_buffer.remove(&epoch);
-
-                        // Now let's find all the key-value pairs to
-                        // awaken logic with.
-
-                        // Include all the incoming data.
-                        tmp_awake_logic_with.extend(
-                            incoming_state_key_values
-                                .unwrap_or_default()
-                                .into_iter()
-                                .map(|(state_key, value)| (state_key, Poll::Ready(Some(value)))),
-                        );
-
-                        // Then extend the values with any "awake"
-                        // activations after the input.
-                        if eof {
-                            // If this is the last activation, signal
-                            // that all keys have
-                            // terminated. Repurpose
-                            // [`awoken_keys_buffer`] because it
-                            // contains outstanding keys from the last
-                            // activation. It's ok that we drain it
-                            // because those keys will be re-inserted
-                            // due to the EOF items.
-
-                            // First all "new" keys in this input.
-                            awoken_keys_buffer.extend(
-                                tmp_awake_logic_with
-                                    .iter()
-                                    .map(|(state_key, _value)| state_key)
-                                    .cloned(),
-                            );
-                            // Then all keys that are still waiting on
-                            // awakening. Keys that do not have a
-                            // pending awakening will not see EOF
-                            // messages (otherwise we'd have to retain
-                            // data for all keys ever seen).
-                            awoken_keys_buffer.extend(current_next_awake.keys().cloned());
-                            // Since this is EOF, we will never
-                            // activate this operator again.
-                            tmp_awake_logic_with.extend(
-                                awoken_keys_buffer
-                                    .drain()
-                                    .map(|state_key| (state_key, Poll::Ready(None))),
-                            );
-                        } else {
-                            // Otherwise, wake up any keys that are
-                            // past their requested awakening time.
-                            tmp_awake_logic_with.extend(
-                                current_next_awake
-                                    .iter()
-                                    .filter(|(_state_key, next_awake)| next_awake <= &&now)
-                                    .map(|(state_key, _next_awake)| {
-                                        (state_key.clone(), Poll::Pending)
-                                    }),
-                            );
-                        }
-
-                        let mut output_handle = output_wrapper.activate();
-                        let mut state_update_handle = state_backup_wrapper.activate();
-                        let mut output_session = output_handle.session(&output_cap);
-                        let mut state_update_session =
-                            state_update_handle.session(&state_update_cap);
-
-                        // Drain to re-use allocation.
-                        for (key, next_value) in tmp_awake_logic_with.drain(..) {
-                            // Remove any scheduled awake times this
-                            // current one will satisfy.
-                            if let Entry::Occupied(next_awake_at_entry) =
-                                current_next_awake.entry(key.clone())
-                            {
-                                if next_awake_at_entry.get() <= &now {
-                                    next_awake_at_entry.remove();
-                                }
-                            }
-
-                            let logic = current_logic
-                                .entry(key.clone())
-                                .or_insert_with(|| logic_builder(None));
-                            let output = logic.on_awake(next_value);
-                            output_session
-                                .give_iterator(output.into_iter().map(|item| (key.clone(), item)));
-
-                            awoken_keys_buffer.insert(key);
-                        }
-
-                        // Determine the fate of each key's logic at
-                        // the end of each epoch. If a key wasn't
-                        // awoken, then there's no state change so
-                        // ignore it here. Snapshot and output state
-                        // changes. Remove will ensure we slowly drain
-                        // the buffer.
-                        if is_closed(&epoch) {
-                            for state_key in awoken_keys_buffer.drain() {
-                                let logic = current_logic
-                                    .remove(&state_key)
-                                    .expect("No logic for activated key");
-
-                                let op = match logic.fate() {
-                                    LogicFate::Discard => {
-                                        // Do not re-insert the
-                                        // logic. It'll be dropped.
-                                        current_next_awake.remove(&state_key);
-
-                                        StateOp::Discard
-                                    }
-                                    LogicFate::Retain => {
-                                        let snapshot = logic.snapshot();
-                                        let next_awake = logic.next_awake();
-
-                                        if let Some(next_awake) = next_awake {
-                                            current_next_awake
-                                                .insert(state_key.clone(), next_awake);
-                                        } else {
-                                            current_next_awake.remove(&state_key);
-                                        }
-
-                                        current_logic.insert(state_key.clone(), logic);
-
-                                        StateOp::Upsert(State {
-                                            snapshot,
-                                            next_awake,
-                                        })
-                                    }
-                                };
-
-                                let recovery_key = StateRecoveryKey {
-                                    step_id: step_id.clone(),
-                                    state_key,
-                                    epoch: epoch.clone(),
-                                };
-                                let update = StateUpdate(recovery_key, op);
-                                state_update_session.give(update);
-                            }
-                        }
-                    }
-                    // Clear to re-use buffer.
-                    // TODO: One day I hope BTreeSet has drain.
-                    tmp_closed_epochs.clear();
-
-                    // Schedule operator activation at the soonest
-                    // requested logic awake time for any key.
-                    if let Some(soonest_next_awake) = current_next_awake
-                        .values()
-                        .map(|next_awake| next_awake.clone() - now)
-                        .min()
-                    {
-                        activator
-                            .activate_after(soonest_next_awake.to_std().unwrap_or(Duration::ZERO));
-                    }
-                }
-
-                if eof {
-                    output_cap = None;
-                    state_update_cap = None;
-                }
-            }
-        });
-
-        (output_stream, state_update_stream)
-    }
-}
-
-// Here's our recovery core trait implementers and utility functions.
-
-/// Use a recovery config and the current worker's identity to build
-/// out the specific recovery writer instances that this worker will
-/// need to backup recovery data.
-///
-/// This function is also the Python-Rust barrier for recovery; we
-/// don't have any Python types in the recovery machinery after this.
-pub(crate) fn build_recovery_writers(
-    py: Python,
-    worker_index: usize,
-    worker_count: usize,
-    recovery_config: Py<RecoveryConfig>,
-) -> StringResult<(
-    Box<dyn ProgressWriter<u64>>,
-    Box<dyn StateWriter<u64>>,
-    Box<dyn StateCollector<u64>>,
-)> {
-    // Horrible news: we have to be very studious and release the GIL
-    // any time we know we have it and we call into complex Rust
-    // libraries because internally it might call log!() on a
-    // background thread, which because of `pyo3-log` might try to
-    // re-acquire the GIL and then you have deadlock. E.g. `sqlx` and
-    // `rdkafka` always spawn background threads.
-    let recovery_config = recovery_config.as_ref(py);
-
-    if let Ok(_noop_recovery_config) = recovery_config.downcast::<PyCell<NoopRecoveryConfig>>() {
-        let (state_writer, progress_writer, state_collector) = py.allow_threads(|| {
-            (
-                NoopRecovery::new(),
-                NoopRecovery::new(),
-                NoopRecovery::new(),
-            )
-        });
-        Ok((
-            Box::new(state_writer),
-            Box::new(progress_writer),
-            Box::new(state_collector),
-        ))
-    } else if let Ok(sqlite_recovery_config) =
-        recovery_config.downcast::<PyCell<SqliteRecoveryConfig>>()
-    {
-        let sqlite_recovery_config = sqlite_recovery_config.borrow();
-
-        let db_file = sqlite_recovery_config.db_file(worker_index);
-
-        let (progress_writer, state_writer, state_collector) = py.allow_threads(|| {
-            (
-                SqliteProgressWriter::new(&db_file),
-                SqliteStateWriter::new(&db_file),
-                SqliteStateWriter::new(&db_file),
-            )
-        });
-
-        Ok((
-            Box::new(progress_writer),
-            Box::new(state_writer),
-            Box::new(state_collector),
-        ))
-    } else if let Ok(kafka_recovery_config) =
-        recovery_config.downcast::<PyCell<KafkaRecoveryConfig>>()
-    {
-        let kafka_recovery_config = kafka_recovery_config.borrow();
-
-        let hosts = &kafka_recovery_config.brokers;
-        let state_topic = kafka_recovery_config.state_topic();
-        let progress_topic = kafka_recovery_config.progress_topic();
-        let partition = worker_index.try_into().unwrap();
-        let create_partitions = worker_count.try_into().unwrap();
-
-        let (progress_writer, state_writer, state_collector): (
-            KafkaWriter<ProgressRecoveryKey, ProgressOp<u64>>,
-            KafkaWriter<StateRecoveryKey<u64>, StateOp>,
-            KafkaWriter<StateRecoveryKey<u64>, StateOp>,
-        ) = py.allow_threads(|| {
-            create_kafka_topic(hosts, &progress_topic, create_partitions);
-            create_kafka_topic(hosts, &state_topic, create_partitions);
-
-            (
-                KafkaWriter::new(hosts, progress_topic, partition),
-                KafkaWriter::new(hosts, state_topic.clone(), partition),
-                KafkaWriter::new(hosts, state_topic, partition),
-            )
-        });
-
-        Ok((
-            Box::new(progress_writer),
-            Box::new(state_writer),
-            Box::new(state_collector),
-        ))
-    } else {
-        Err(format!(
-            "Unknown recovery_config type: {}",
-            recovery_config.get_type(),
-        ))
-    }
-}
-
-/// Use a recovery config and the current worker's identity to build
-/// out the specific recovery reader instances that this worker will
-/// need to load recovery data.
-///
-/// This function is also the Python-Rust barrier for recovery; we
-/// don't have any Python types in the recovery machinery after this.
-///
-/// We need to know worker count and index here because each worker
-/// needs to read distinct loading data from a worker in the previous
-/// dataflow execution.
-///
-/// Note that as of now, this code assumes that the number of workers
-/// _has not changed between executions_. Things will silently not
-/// fully load if worker count is changed.
-pub(crate) fn build_recovery_readers(
-    py: Python,
-    worker_index: usize,
-    worker_count: usize,
-    recovery_config: Py<RecoveryConfig>,
-) -> StringResult<(Box<dyn ProgressReader<u64>>, Box<dyn StateReader<u64>>)> {
-    // See comment about the GIL in
-    // [`build_recovery_writers`].
-    let recovery_config = recovery_config.as_ref(py);
-
-    if let Ok(_noop_recovery_config) = recovery_config.downcast::<PyCell<NoopRecoveryConfig>>() {
-        let (state_reader, progress_reader) =
-            py.allow_threads(|| (NoopRecovery::new(), NoopRecovery::new()));
-        Ok((Box::new(state_reader), Box::new(progress_reader)))
-    } else if let Ok(sqlite_recovery_config) =
-        recovery_config.downcast::<PyCell<SqliteRecoveryConfig>>()
-    {
-        let sqlite_recovery_config = sqlite_recovery_config.borrow();
-
-        let db_file = sqlite_recovery_config.db_file(worker_index);
-
-        let (progress_reader, state_reader) = py.allow_threads(|| {
-            (
-                SqliteProgressReader::new(&db_file),
-                SqliteStateReader::new(&db_file),
-            )
-        });
-
-        Ok((Box::new(progress_reader), Box::new(state_reader)))
-    } else if let Ok(kafka_recovery_config) =
-        recovery_config.downcast::<PyCell<KafkaRecoveryConfig>>()
-    {
-        let kafka_recovery_config = kafka_recovery_config.borrow();
-
-        let brokers = &kafka_recovery_config.brokers;
-        let state_topic = kafka_recovery_config.state_topic();
-        let progress_topic = kafka_recovery_config.progress_topic();
-        let partition = worker_index.try_into().unwrap();
-        let create_partitions = worker_count.try_into().unwrap();
-
-        let (progress_reader, state_reader) = py.allow_threads(|| {
-            create_kafka_topic(brokers, &progress_topic, create_partitions);
-            create_kafka_topic(brokers, &state_topic, create_partitions);
-
-            (
-                KafkaReader::new(brokers, &progress_topic, partition),
-                KafkaReader::new(brokers, &state_topic, partition),
-            )
-        });
-
-        Ok((Box::new(progress_reader), Box::new(state_reader)))
-    } else {
-        Err(format!(
-            "Unknown recovery_config type: {}",
-            recovery_config.get_type(),
-        ))
-    }
-}
-
-/// Implements all the recovery traits Bytewax needs, but does not
-/// load or backup any data.
-pub struct NoopRecovery;
-
-impl NoopRecovery {
-    pub fn new() -> Self {
-        NoopRecovery {}
-    }
-}
-
-impl<T> StateWriter<T> for NoopRecovery
-where
-    T: Debug,
-{
-    fn write(&mut self, update: &StateUpdate<T>) {
-        tracing::trace!("Noop wrote state update {update:?}");
-    }
-}
-
-impl<T> StateCollector<T> for NoopRecovery
-where
-    T: Debug,
-{
-    fn delete(&mut self, key: &StateRecoveryKey<T>) {
-        tracing::trace!("Noop deleted state for {key:?}");
-    }
-}
-
-impl<T> StateReader<T> for NoopRecovery {
-    fn read(&mut self) -> Option<StateUpdate<T>> {
-        None
-    }
-}
-
-impl<T> ProgressWriter<T> for NoopRecovery
-where
-    T: Debug,
-{
-    fn write(&mut self, update: &ProgressUpdate<T>) {
-        tracing::trace!("Noop wrote progress update {update:?}");
-    }
-}
-
-impl<T> ProgressReader<T> for NoopRecovery {
-    fn read(&mut self) -> Option<ProgressUpdate<T>> {
-        None
-    }
-}
-
-// The recovery store summary.
-
-/// The [`RecoveryStoreSummary`] doesn't need to retain full copies of
-/// state to determine what is garbage (just that there was a reset or
-/// an update), so have a little enum here to represent that.
-#[derive(Clone, Copy, Debug, PartialEq, Eq, PartialOrd, Ord)]
-enum OpType {
-    Upsert,
-    Discard,
-}
-
-impl From<&StateOp> for OpType {
-    fn from(op: &StateOp) -> Self {
-        match op {
-            StateOp::Upsert { .. } => Self::Upsert,
-            StateOp::Discard => Self::Discard,
-        }
-    }
-}
-
-/// In-memory summary of all keys this worker's recovery store knows
-/// about.
-///
-/// This is used to quickly find garbage state without needing to
-/// query the recovery store itself.
-pub(crate) struct RecoveryStoreSummary<T> {
-    db: HashMap<(StepId, StateKey), HashMap<T, OpType>>,
-}
-
-impl<T> RecoveryStoreSummary<T>
-where
-    T: Timestamp,
-{
-    pub(crate) fn new() -> Self {
-        Self { db: HashMap::new() }
-    }
-
-    /// Mark that state for this step ID, key, and epoch was backed
-    /// up.
-    pub(crate) fn insert(&mut self, update: &StateUpdate<T>) {
-        let StateUpdate(recovery_key, op) = update;
-        let StateRecoveryKey {
-            step_id,
-            state_key,
-            epoch,
-        } = recovery_key;
-        let op_type = op.into();
-        self.db
-            .entry((step_id.clone(), state_key.clone()))
-            .or_default()
-            .insert(epoch.clone(), op_type);
-    }
-
-    /// Find and remove all garbage given a finalized epoch.
-    ///
-    /// Garbage is any state data before or during a finalized epoch,
-    /// other than the last upsert for a key (since that's still
-    /// relevant since it hasn't been overwritten yet).
-    pub(crate) fn remove_garbage(&mut self, finalized_epoch: &T) -> Vec<StateRecoveryKey<T>> {
-        let mut garbage = Vec::new();
-
-        let mut empty_map_keys = Vec::new();
-        for (map_key, epoch_ops) in self.db.iter_mut() {
-            let (step_id, state_key) = map_key;
-
-            // TODO: The following becomes way cleaner once
-            // [`std::collections::BTreeMap::drain_filter`] and
-            // [`std::collections::BTreeMap::first_entry`] hits
-            // stable.
-
-            let (mut map_key_garbage, mut map_key_non_garbage): (Vec<_>, Vec<_>) = epoch_ops
-                .drain()
-                .partition(|(epoch, _update_type)| epoch <= finalized_epoch);
-            map_key_garbage.sort();
-
-            // If the final bit of "garbage" is an upsert, keep it,
-            // since it's the state we'd use to recover.
-            if let Some(epoch_op) = map_key_garbage.pop() {
-                let (_epoch, op_type) = &epoch_op;
-                if op_type == &OpType::Upsert {
-                    map_key_non_garbage.push(epoch_op);
-                } else {
-                    map_key_garbage.push(epoch_op);
-                }
-            }
-
-            for (epoch, _op_type) in map_key_garbage {
-                garbage.push(StateRecoveryKey {
-                    step_id: step_id.clone(),
-                    state_key: state_key.clone(),
-                    epoch,
-                });
-            }
-
-            // Non-garbage should remain in the in-mem DB.
-            *epoch_ops = map_key_non_garbage.into_iter().collect::<HashMap<_, _>>();
-
-            if epoch_ops.is_empty() {
-                empty_map_keys.push(map_key.clone());
-            }
-        }
-
-        // Clean up any keys that aren't seen again.
-        for map_key in empty_map_keys {
-            self.db.remove(&map_key);
-        }
-
-        garbage
-    }
-}
-=======
 //! See [`dataflows`] for the actual Timely implementation of backup
 //! and resume.
->>>>>>> 95709a9b
 
 pub(crate) mod dataflows;
 pub(crate) mod model;
